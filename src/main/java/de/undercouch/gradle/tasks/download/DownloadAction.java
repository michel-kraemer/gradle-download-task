// Copyright 2013 Michel Kraemer
//
// Licensed under the Apache License, Version 2.0 (the "License");
// you may not use this file except in compliance with the License.
// You may obtain a copy of the License at
//
//     http://www.apache.org/licenses/LICENSE-2.0
//
// Unless required by applicable law or agreed to in writing, software
// distributed under the License is distributed on an "AS IS" BASIS,
// WITHOUT WARRANTIES OR CONDITIONS OF ANY KIND, either express or implied.
// See the License for the specific language governing permissions and
// limitations under the License.

package de.undercouch.gradle.tasks.download;

import groovy.lang.Closure;

import java.io.File;
import java.io.FileOutputStream;
import java.io.IOException;
import java.io.InputStream;
import java.io.OutputStream;
import java.lang.reflect.Array;
import java.lang.reflect.Method;
import java.net.HttpURLConnection;
import java.net.MalformedURLException;
import java.net.URL;
import java.net.URLConnection;
import java.security.KeyManagementException;
import java.security.NoSuchAlgorithmException;
import java.security.SecureRandom;
import java.util.ArrayList;
import java.util.Collection;
import java.util.LinkedHashMap;
import java.util.List;
import java.util.Map;
import java.util.zip.GZIPInputStream;

import javax.net.ssl.HostnameVerifier;
import javax.net.ssl.HttpsURLConnection;
import javax.net.ssl.SSLContext;
import javax.net.ssl.SSLSocketFactory;
import javax.net.ssl.TrustManager;

import org.apache.tools.ant.util.Base64Converter;
import org.gradle.api.Project;
import org.gradle.logging.ProgressLogger;
import org.gradle.logging.ProgressLoggerFactory;

import de.undercouch.gradle.tasks.download.internal.InsecureHostnameVerifier;
import de.undercouch.gradle.tasks.download.internal.InsecureTrustManager;

/**
 * Downloads a file and displays progress
 * @author Michel Kraemer
 */
public class DownloadAction implements DownloadSpec {
    private static final int MAX_NUMBER_OF_REDIRECTS = 30;
    private static final HostnameVerifier INSECURE_HOSTNAME_VERIFIER = new InsecureHostnameVerifier();
    private static final TrustManager[] INSECURE_TRUST_MANAGERS = { new InsecureTrustManager() };
    
    private final Project project;
    private List<URL> sources = new ArrayList<URL>(1);
    private File dest;
    private boolean quiet = false;
    private boolean overwrite = true;
    private boolean onlyIfNewer = false;
    private boolean compress = true;
    private String username;
    private String password;
    private Map<String, String> headers;
    private boolean acceptAnyCertificate = false;

    private ProgressLogger progressLogger;
    private String size;
    private long processedBytes = 0;
    private long loggedKb = 0;

    private int skipped = 0;
<<<<<<< HEAD

    private SSLSocketFactory insecureSSLSocketFactory = null;
=======
    
    public DownloadAction(Project project) {
      this.project = project;
    }
>>>>>>> 18addcac

    /**
     * Starts downloading
     * @throws IOException if the file could not downloaded
     */
    public void execute() throws IOException {
        if (sources == null || sources.isEmpty()) {
            throw new IllegalArgumentException("Please provide a download source");
        }
        if (dest == null) {
            throw new IllegalArgumentException("Please provide a download destination");
        }
        
        if (dest.equals(project.getBuildDir())) {
            //make sure build dir exists
            dest.mkdirs();
        }
        
        if (sources.size() > 1 && !dest.isDirectory()) {
            throw new IllegalArgumentException("If multiple sources are provided "
                    + "the destination has to be a directory.");
        }
        
        for (URL src : sources) {
            execute(src);
        }
    }
    
    private void execute(URL src) throws IOException {
        File destFile = dest;
        if (destFile.isDirectory()) {
            //guess name from URL
            String name = src.toString();
            if (name.endsWith("/")) {
                name = name.substring(0, name.length() - 1);
            }
            name = name.substring(name.lastIndexOf('/') + 1);
            destFile = new File(dest, name);
        } else {
            //create destination directory
            File parent = destFile.getParentFile();
            if (parent != null) {
                parent.mkdirs();
            }
        }
        
        if (!overwrite && destFile.exists()) {
            if (!quiet) {
                project.getLogger().info("Destination file already exists. "
                        + "Skipping '" + destFile.getName() + "'");
            }
            ++skipped;
            return;
        }
        
        long timestamp = 0;
        if (onlyIfNewer && destFile.exists()) {
            timestamp = destFile.lastModified();
        }
        
        //create progress logger
        if (!quiet) {
            //we are about to access an internal class. Use reflection here to provide
            //as much compatibility to different Gradle versions as possible
            try {
                Method getServices = project.getClass().getMethod("getServices");
                Object serviceFactory = getServices.invoke(project);
                Method get = serviceFactory.getClass().getMethod("get", Class.class);
                Object progressLoggerFactory = get.invoke(serviceFactory,
                        ProgressLoggerFactory.class);
                Method newOperation = progressLoggerFactory.getClass().getMethod(
                        "newOperation", Class.class);
                progressLogger = (ProgressLogger)newOperation.invoke(
                        progressLoggerFactory, getClass());
                String desc = "Download " + src.toString();
                progressLogger.setDescription(desc);
                progressLogger.setLoggingHeader(desc);
            } catch (Exception e) {
                //unable to get progress logger
                project.getLogger().error("Unable to get progress logger. Download "
                        + "progress will not be displayed.");
            }
        }
        
        //open URL connection
        URLConnection conn = openConnection(src, timestamp);
        if (conn == null) {
            return;
        }
        
        //get content length
        long contentLength = parseContentLength(conn);
        if (contentLength >= 0) {
            size = toLengthText(contentLength);
        }
        
        processedBytes = 0;
        loggedKb = 0;
        
        //open stream and start downloading
        InputStream is = conn.getInputStream();
        if (isContentCompressed(conn)) {
            is = new GZIPInputStream(is);
        }
        try {
            startProgress();
            OutputStream os = new FileOutputStream(destFile);
            
            boolean finished = false;
            try {
                byte[] buf = new byte[1024 * 10];
                int read;
                while ((read = is.read(buf)) >= 0) {
                    os.write(buf, 0, read);
                    processedBytes += read;
                    logProgress();
                }
                
                os.flush();
                finished = true;
            } finally {
                os.close();
                if (!finished) {
                    destFile.delete();
                }
            }
        } finally {
            is.close();
            completeProgress();
        }
        
        long newTimestamp = conn.getLastModified();
        if (onlyIfNewer && newTimestamp > 0) {
            destFile.setLastModified(newTimestamp);
        }
    }
    
    /**
     * Opens a URLConnection. Checks the last-modified header on the
     * server if the given timestamp is greater than 0.
     * @param src the source URL to open a connection for
     * @param timestamp the timestamp of the destination file
     * @param project the project to be built
     * @return the URLConnection or null if the download should be skipped
     * @throws IOException if the connection could not be opened
     */
    private URLConnection openConnection(URL src, long timestamp) throws IOException {
        int redirects = MAX_NUMBER_OF_REDIRECTS;
        
        URLConnection uc = src.openConnection();
        while (true) {
            if (uc instanceof HttpURLConnection) {
                HttpURLConnection httpConnection = (HttpURLConnection)uc;
                httpConnection.setInstanceFollowRedirects(true);
            }

            if (uc instanceof HttpsURLConnection && acceptAnyCertificate) {
                HttpsURLConnection httpsConnection = (HttpsURLConnection)uc;
                httpsConnection.setSSLSocketFactory(getInsecureSSLSocketFactory());
                httpsConnection.setHostnameVerifier(INSECURE_HOSTNAME_VERIFIER);
            }
            
            //set If-Modified-Since header
            if (timestamp > 0) {
                uc.setIfModifiedSince(timestamp);
            }
            
            //authenticate
            if (username != null && password != null) {
                String up = username + ":" + password;
                Base64Converter encoder = new Base64Converter();
                String encoding = encoder.encode(up.getBytes());
                uc.setRequestProperty("Authorization", "Basic " + encoding);
            }

            //set headers
            if (headers != null) {
                for (Map.Entry<String, String> headerEntry : headers.entrySet()) {
                    uc.setRequestProperty(headerEntry.getKey(), headerEntry.getValue());
                }
            }
            
            //enable compression
            if (compress) {
                uc.setRequestProperty("Accept-Encoding", "gzip");
            }
            
            uc.connect();
    
            if (uc instanceof HttpURLConnection) {
                HttpURLConnection httpConnection = (HttpURLConnection)uc;
                int responseCode = httpConnection.getResponseCode();
                long lastModified = httpConnection.getLastModified();
                if (responseCode == HttpURLConnection.HTTP_NOT_MODIFIED ||
                        (lastModified != 0 && timestamp >= lastModified)) {
                    if (!quiet) {
                        project.getLogger().info("Not modified. Skipping '" + src + "'");
                    }
                    ++skipped;
                    return null;
                }
                
                if (responseCode == HttpURLConnection.HTTP_MOVED_TEMP ||
                        responseCode == HttpURLConnection.HTTP_MOVED_PERM ||
                        responseCode == HttpURLConnection.HTTP_SEE_OTHER) {
                    if (redirects == 0) {
                        throw new IllegalStateException("Request exceeds maximum number "
                                + "of redirects (" + MAX_NUMBER_OF_REDIRECTS + ")");
                    }

                    //redirect to other location and try again
                    String nu = uc.getHeaderField("Location");
                    String cookie = uc.getHeaderField("Set-Cookie");
                    uc = (HttpURLConnection)new URL(nu).openConnection();
                    uc.setRequestProperty("Cookie", cookie);
                    
                    redirects--;
                    continue;
                }
            }
            
            break;
        }

        return uc;
    }
    
    /**
     * Converts a number of bytes to a human-readable string
     * @param bytes the bytes
     * @return the human-readable string
     */
    private String toLengthText(long bytes) {
        if (bytes < 1024) {
            return bytes + " B";
        } else if (bytes < 1024 * 1024) {
            return (bytes / 1024) + " KB";
        } else if (bytes < 1024 * 1024 * 1024) {
            return String.format("%.2f MB", bytes / (1024.0 * 1024.0));
        } else {
            return String.format("%.2f GB", bytes / (1024.0 * 1024.0 * 1024.0));
        }
    }
    
    /**
     * Parses the Content-Length of a {@link URLConnection}. Use this
     * method to workaround the fact that {@link URLConnection#getContentLength()}
     * only returns an <code>int</code> whereas this method returns
     * a <code>long</code>
     * @param conn the {@link URLConnection}
     * @return the content length or -1 if it is unknown
     */
    private long parseContentLength(URLConnection conn) {
        String value = conn.getHeaderField("Content-Length");
        if (value == null || value.isEmpty()) {
            return -1;
        }
        try {
            return Long.parseLong(value);
        } catch (NumberFormatException e) {
            return -1;
        }
    }
    
    /**
     * Checks if the content of the given URL connection is compressed
     * @return true if it is compressed, false otherwise
     */
    private boolean isContentCompressed(URLConnection conn) {
        String value = conn.getHeaderField("Content-Encoding");
        if (value == null || value.isEmpty()) {
            return false;
        }
        return value.equalsIgnoreCase("gzip");
    }
    
    private void startProgress() {
        if (progressLogger != null) {
            progressLogger.started();
        }
    }
    
    private void completeProgress() {
        if (progressLogger != null) {
            progressLogger.completed();
        }
    }
    
    private void logProgress() {
        if (progressLogger == null) {
            return;
        }
        
        long processedKb = processedBytes / 1024;
        if (processedKb > loggedKb) {
            String msg = toLengthText(processedBytes);
            if (size != null) {
                msg += "/" + size;
            }
            msg += " downloaded";
            progressLogger.progress(msg);
            loggedKb = processedKb;
        }
    }
    
    /**
     * @return true if execution of this task has been skipped
     */
    boolean isSkipped() {
        return sources != null && skipped == sources.size();
    }
    
    @Override
    public void src(Object src) throws MalformedURLException {
        if (sources == null) {
            sources = new ArrayList<URL>(1);
        }
        
        if (src instanceof Closure) {
            //lazily evaluate closure
            Closure<?> closure = (Closure<?>)src;
            src = closure.call();
        }
        
        if (src instanceof CharSequence) {
            sources.add(new URL(src.toString()));
        } else if (src instanceof URL) {
            sources.add((URL)src);
        } else if (src instanceof Collection) {
            Collection<?> sc = (Collection<?>)src;
            for (Object sco : sc) {
                src(sco);
            }
        } else if (src != null && src.getClass().isArray()) {
            int len = Array.getLength(src);
            for (int i = 0; i < len; ++i) {
                Object sco = Array.get(src, i);
                src(sco);
            }
        } else {
            throw new IllegalArgumentException("Download source must " +
                "either be a URL, a CharSequence, a Collection or an array.");
        }
    }
    
    @Override
    public void dest(Object dest) {
        if (dest instanceof Closure) {
            //lazily evaluate closure
            Closure<?> closure = (Closure<?>)dest;
            dest = closure.call();
        }
        
        if (dest instanceof CharSequence) {
            this.dest = project.file(dest.toString());
        } else if (dest instanceof File) {
            this.dest = (File)dest;
        } else {
            throw new IllegalArgumentException("Download destination must " +
                "either be a File or a CharSequence");
        }
    }
    
    @Override
    public void quiet(boolean quiet) {
        this.quiet = quiet;
    }
    
    @Override
    public void overwrite(boolean overwrite) {
        this.overwrite = overwrite;
    }
    
    @Override
    public void onlyIfNewer(boolean onlyIfNewer) {
        this.onlyIfNewer = onlyIfNewer;
    }
    
    @Override
    public void compress(boolean compress) {
        this.compress = compress;
    }
    
    @Override
    public void username(String username) {
        this.username = username;
    }
    
    @Override
    public void password(String password) {
        this.password = password;
    }

    @Override
    public void headers(Map<String, String> headers) {
        if (headers == null) {
            headers = new LinkedHashMap<String, String>();
        }
        this.headers.putAll(headers);
    }

    @Override
    public void header(String name, String value) {
        if (headers == null) {
            headers = new LinkedHashMap<String, String>();
        }
        headers.put(name, value);
    }

    @Override
    public void acceptAnyCertificate(boolean accept) {
        this.acceptAnyCertificate = accept;
    }

    @Override
    public Object getSrc() {
        if (sources != null && sources.size() == 1) {
            return sources.get(0);
        }
        return sources;
    }
    
    @Override
    public File getDest() {
        return dest;
    }
    
    @Override
    public boolean isQuiet() {
        return quiet;
    }
    
    @Override
    public boolean isOverwrite() {
        return overwrite;
    }
    
    @Override
    public boolean isOnlyIfNewer() {
        return onlyIfNewer;
    }
    
    @Override
    public boolean isCompress() {
        return compress;
    }
    
    @Override
    public String getUsername() {
        return username;
    }
    
    @Override
    public String getPassword() {
        return password;
    }

    @Override
    public Map<String, String> getHeaders() {
        return headers;
    }

    @Override
    public String getHeader(String name) {
        if (headers == null) {
            return null;
        }
        return headers.get(name);
    }

    @Override
    public boolean isAcceptAnyCertificate() {
        return acceptAnyCertificate;
    }

    private SSLSocketFactory getInsecureSSLSocketFactory() {
        if (insecureSSLSocketFactory == null) {
            try {
                SSLContext sc = SSLContext.getInstance("SSL");
                sc.init(null, INSECURE_TRUST_MANAGERS, new SecureRandom());
                insecureSSLSocketFactory = sc.getSocketFactory();
            } catch (NoSuchAlgorithmException e) {
                throw new RuntimeException(e);
            } catch (KeyManagementException e) {
                throw new RuntimeException(e);
            }
        }
        return insecureSSLSocketFactory;
    }
}<|MERGE_RESOLUTION|>--- conflicted
+++ resolved
@@ -78,15 +78,12 @@
     private long loggedKb = 0;
 
     private int skipped = 0;
-<<<<<<< HEAD
 
     private SSLSocketFactory insecureSSLSocketFactory = null;
-=======
     
     public DownloadAction(Project project) {
       this.project = project;
     }
->>>>>>> 18addcac
 
     /**
      * Starts downloading
